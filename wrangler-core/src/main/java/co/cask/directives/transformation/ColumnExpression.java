--- conflicted
+++ resolved
@@ -67,9 +67,6 @@
   private final Map<String, Object> properties = new HashMap<>();
   private final EL el = new EL(new EL.DefaultFunctions());
 
-  // Variables in expression
-  private Set<String> variables = new HashSet<>();
-
   @Override
   public UsageDefinition define() {
     UsageDefinition.Builder builder = UsageDefinition.builder(NAME);
@@ -82,21 +79,10 @@
   public void initialize(Arguments args) throws DirectiveParseException {
     this.column = ((ColumnName) args.value("column")).value();
     this.expression = ((Expression) args.value("expression")).value();
-<<<<<<< HEAD
-    // Create and build the script.
-    engine = JexlHelper.getEngine();
-    script = engine.createScript(expression);
-    Set<List<String>> vars = script.getVariables();
-    for(List<String> var : vars) {
-      for(String v : var) {
-        variables.add(v);
-      }
-=======
     try {
       el.compile(expression);
     } catch (ELException e ){
       throw new DirectiveParseException(e.getMessage());
->>>>>>> fd667492
     }
   }
 
@@ -116,11 +102,7 @@
       // Move the fields from the row into the context.
       ELContext ctx = new ELContext(properties);
       ctx.set("this", row);
-<<<<<<< HEAD
-      for(String var : variables) {
-=======
       for(String var : el.variables()) {
->>>>>>> fd667492
         ctx.set(var, row.getValue(var));
       }
       
