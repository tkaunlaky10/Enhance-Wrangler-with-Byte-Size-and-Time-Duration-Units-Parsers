--- conflicted
+++ resolved
@@ -140,13 +140,7 @@
 
     // Extract the type of the field.
     Schema.Type type = schema.getType();
-<<<<<<< HEAD
     Schema.LogicalType logicalType = isNullable ? schema.getNonNullable().getLogicalType() : schema.getLogicalType();
-=======
-    Schema.LogicalType logicalType =
-      schema.isNullable() ? schema.getNonNullable().getLogicalType() :
-        schema.getLogicalType();
->>>>>>> ff7a9201
 
     if (logicalType != null) {
       switch (logicalType) {
